import sys

from setuptools import setup

if sys.version_info[0] < 3:
    sys.stdout.write('package requires python3')
    sys.exit(1)

<<<<<<< HEAD
from ab12phylo_cmd.__init__ import __version__, __author__, __email__, __license__
=======
__author__ = 'Leo Kaindl'
__email__ = 'leo.kaindl@tum.de'
__version__ = '0.2b.15'
__date__ = '15 December 2020'
__license__ = 'MIT'
__status__ = 'Beta'
>>>>>>> 500224d2

setup(name='ab12phylo',
      version=__version__,
      author=__author__,
      author_email=__email__,
      license=__license__,
      description='An integrated pipeline for maximum likelihood '
                  'phylogenetic tree inference from ABI sequencing data',
      long_description=open('README.md', 'r').read(),
      long_description_content_type='text/markdown',
      url='https://gitlab.lrz.de/leokaindl/ab12phylo',
      packages=['ab12phylo_cmd', 'ab12phylo'],
      package_dir={'ab12phylo_cmd': 'ab12phylo_cmd', 'ab12phylo': 'ab12phylo'},
      include_package_data=True,
      zip_safe=True,
      entry_points={'console_scripts': ['ab12phylo-cmd = ab12phylo_cmd.main:_main',
                                        'ab12phylo-visualize = ab12phylo_cmd.phylo:_visualize',
                                        'ab12phylo-view = ab12phylo_cmd.phylo:_view',
                                        'ab12phylo-add-xml = ab12phylo_cmd.blast:_add_xml'],
                    'gui_scripts': ['ab12phylo = ab12phylo.gtk_app:main']},
      install_requires=['biopython', 'pyyaml', 'jinja2', 'lxml', 'xmltramp2', 'toyplot',
                        'toytree<=1.2.0', 'numpy', 'pandas', 'matplotlib', 'svgutils'],
      classifiers=['Development Status :: 4 - Beta',
                   'Programming Language :: Python :: 3',
                   'License :: OSI Approved :: MIT License',
                   'Operating System :: OS Independent'],
      keywords=['bioinformatics', 'phylogenetics', 'population genetics'],
      python_requires='>=3.6')<|MERGE_RESOLUTION|>--- conflicted
+++ resolved
@@ -1,21 +1,11 @@
 import sys
-
 from setuptools import setup
 
 if sys.version_info[0] < 3:
     sys.stdout.write('package requires python3')
     sys.exit(1)
 
-<<<<<<< HEAD
 from ab12phylo_cmd.__init__ import __version__, __author__, __email__, __license__
-=======
-__author__ = 'Leo Kaindl'
-__email__ = 'leo.kaindl@tum.de'
-__version__ = '0.2b.15'
-__date__ = '15 December 2020'
-__license__ = 'MIT'
-__status__ = 'Beta'
->>>>>>> 500224d2
 
 setup(name='ab12phylo',
       version=__version__,
